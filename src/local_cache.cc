--- conflicted
+++ resolved
@@ -1,5 +1,3 @@
-<<<<<<< HEAD
-=======
 // Copyright 2023, NVIDIA CORPORATION & AFFILIATES. All rights reserved.
 //
 // Redistribution and use in source and binary forms, with or without
@@ -26,7 +24,6 @@
 // (INCLUDING NEGLIGENCE OR OTHERWISE) ARISING IN ANY WAY OUT OF THE USE
 // OF THIS SOFTWARE, EVEN IF ADVISED OF THE POSSIBILITY OF SUCH DAMAGE.
 
->>>>>>> 64dc4c94
 #include "local_cache.h"
 #include <algorithm>
 #include "rapidjson/document.h"
@@ -125,26 +122,15 @@
 LocalCache::Create(
     const std::string& cache_config, std::unique_ptr<LocalCache>* cache)
 {
-<<<<<<< HEAD
-  rapidjson::Document document;
-  document.Parse(cache_config.c_str());
-  if (!document.HasMember("size") || !document["size"].IsUint()) {
-=======
   LOG_VERBOSE(1) << "Initializing LocalCache with config: " << cache_config;
   rapidjson::Document document;
   document.Parse(cache_config.c_str());
   if (!document.HasMember("size")) {
->>>>>>> 64dc4c94
     return TRITONSERVER_ErrorNew(
         TRITONSERVER_ERROR_INVALID_ARG,
         "Failed to initialize LocalCache: config didn't contain a valid 'size' "
         "field.");
   }
-<<<<<<< HEAD
-  uint64_t cache_size = document["size"].GetUint64();
-
-  try {
-=======
 
   try {
     // Parse size field and validate typing
@@ -162,7 +148,6 @@
           "uint type");
     }
 
->>>>>>> 64dc4c94
     cache->reset(new LocalCache(cache_size));
   }
   catch (const std::exception& ex) {
@@ -174,13 +159,6 @@
   }
 
   return nullptr;  // success
-}
-
-bool
-LocalCache::Exists(const std::string& key)
-{
-  std::unique_lock lk(cache_mu_);
-  return cache_.find(key) != cache_.end();
 }
 
 std::pair<TRITONSERVER_Error*, CacheEntry>
